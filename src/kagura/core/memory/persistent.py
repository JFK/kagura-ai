"""Persistent memory for long-term storage.

Issue #554: Added PostgreSQL support via SQLAlchemy backend.
"""

import json
import logging
import os
import sqlite3
from datetime import datetime
from pathlib import Path
from typing import Any, Optional

from kagura.config.paths import get_data_dir

logger = logging.getLogger(__name__)


class PersistentMemory:
    """Long-term persistent memory using SQLite or PostgreSQL.

    Stores key-value pairs with optional agent scoping and metadata.

    Backends:
        - SQLite (default): File-based, single-instance
        - PostgreSQL (production): Cloud-native, multi-instance

    Args:
        db_path: Path to SQLite database (legacy, SQLite only)
        database_url: Database connection URL (SQLite or PostgreSQL)
            - SQLite: sqlite:///path/to/memory.db
            - PostgreSQL: postgresql://user:pass@host:5432/db
        use_sqlalchemy: Use SQLAlchemy backend (supports PostgreSQL)
            Auto-detected from DATABASE_URL or PERSISTENT_BACKEND env var

    Example:
        >>> # Legacy SQLite (sqlite3 module)
        >>> mem = PersistentMemory(db_path=Path("memory.db"))
        >>>
        >>> # SQLite with SQLAlchemy
        >>> mem = PersistentMemory(database_url="sqlite:///memory.db")
        >>>
        >>> # PostgreSQL (production)
        >>> mem = PersistentMemory(database_url="postgresql://localhost:5432/kagura")
        >>>
        >>> # Environment-based (recommended)
        >>> # Set PERSISTENT_BACKEND=postgres, DATABASE_URL=postgresql://...
        >>> mem = PersistentMemory()
    """

    def __init__(
        self,
        db_path: Optional[Path] = None,
        database_url: Optional[str] = None,
        use_sqlalchemy: Optional[bool] = None,
    ) -> None:
        """Initialize persistent memory.

        Args:
            db_path: Path to SQLite database (legacy mode)
            database_url: Database connection URL (SQLAlchemy mode)
            use_sqlalchemy: Force SQLAlchemy backend (auto-detect if None)
        """
        # Determine backend mode
        if use_sqlalchemy is None:
            # Auto-detect from environment or database_url
            env_backend = os.getenv("PERSISTENT_BACKEND", "sqlite")
            use_sqlalchemy = (
                env_backend == "postgres"
                or (database_url is not None)
                # Note: Don't auto-enable SQLAlchemy just because DATABASE_URL exists
                # Only use it if explicitly requested via PERSISTENT_BACKEND=postgres
            )

        if use_sqlalchemy:
            # SQLAlchemy backend (supports PostgreSQL)
            from .backends import SQLAlchemyPersistentBackend

            # Determine database URL
            if database_url:
                self._database_url = database_url
            else:
                env_db_url = os.getenv("DATABASE_URL")
                if env_db_url:
                    self._database_url = env_db_url
                else:
                    # Default to SQLite via SQLAlchemy
                    db_path = db_path or get_data_dir() / "memory.db"
                    self._database_url = f"sqlite:///{db_path}"

            self._backend = SQLAlchemyPersistentBackend(self._database_url)
            self._use_sqlalchemy = True
            logger.info(f"Using SQLAlchemy backend: {self._backend._get_backend_type()}")

        else:
            # Legacy sqlite3 backend
            self.db_path = db_path or get_data_dir() / "memory.db"
            self.db_path.parent.mkdir(parents=True, exist_ok=True)
            self._init_db()
            self._backend = None
            self._use_sqlalchemy = False
            logger.info("Using legacy sqlite3 backend")

    def _init_db(self) -> None:
        """Initialize database schema."""
        with sqlite3.connect(self.db_path) as conn:
            conn.execute("""
                CREATE TABLE IF NOT EXISTS memories (
                    id INTEGER PRIMARY KEY AUTOINCREMENT,
                    key TEXT NOT NULL,
                    value TEXT NOT NULL,
                    user_id TEXT NOT NULL DEFAULT 'default_user',
                    agent_name TEXT,
                    created_at TIMESTAMP DEFAULT CURRENT_TIMESTAMP,
                    updated_at TIMESTAMP DEFAULT CURRENT_TIMESTAMP,
                    metadata TEXT
                )
            """)

            # Migration: Add user_id column to existing tables (before creating indexes)
            try:
                conn.execute(
                    """ALTER TABLE memories ADD COLUMN user_id TEXT
                       NOT NULL DEFAULT 'default_user'"""
                )
            except sqlite3.OperationalError:
                # Column already exists
                pass

            # Migration: Add access tracking columns (v4.0.0a0)
            try:
                conn.execute(
                    "ALTER TABLE memories ADD COLUMN access_count INTEGER DEFAULT 0"
                )
            except sqlite3.OperationalError:
                # Column already exists
                pass

            try:
                conn.execute(
                    "ALTER TABLE memories ADD COLUMN last_accessed_at TIMESTAMP"
                )
            except sqlite3.OperationalError:
                # Column already exists
                pass

            # Create indexes (after ensuring all columns exist)
            conn.execute("CREATE INDEX IF NOT EXISTS idx_key ON memories(key)")
            conn.execute("CREATE INDEX IF NOT EXISTS idx_agent ON memories(agent_name)")
            conn.execute(
                "CREATE INDEX IF NOT EXISTS idx_key_agent ON memories(key, agent_name)"
            )
            conn.execute("CREATE INDEX IF NOT EXISTS idx_user ON memories(user_id)")
            conn.execute(
                """CREATE INDEX IF NOT EXISTS idx_user_agent
                   ON memories(user_id, agent_name)"""
            )
            conn.execute(
                "CREATE INDEX IF NOT EXISTS idx_user_key ON memories(user_id, key)"
            )

    def store(
        self,
        key: str,
        value: Any,
        user_id: str,
        agent_name: Optional[str] = None,
        metadata: Optional[dict] = None,
    ) -> None:
        """Store persistent memory.

        Args:
            key: Memory key
            value: Value to store (will be JSON serialized)
            user_id: User identifier (memory owner)
            agent_name: Optional agent name for scoping
            metadata: Optional metadata
        """
        if self._use_sqlalchemy and self._backend:
            # Use SQLAlchemy backend (PostgreSQL or SQLite)
            self._backend.store(key, value, user_id, agent_name, metadata)
            return

        # Legacy sqlite3 implementation
        value_json = json.dumps(value)
        metadata_json = json.dumps(metadata) if metadata else None

        with sqlite3.connect(self.db_path) as conn:
            # Check if exists (user_id + key + agent_name combination)
            cursor = conn.execute(
                """
                SELECT id FROM memories
                WHERE key = ? AND user_id = ?
                  AND (agent_name = ? OR (agent_name IS NULL AND ? IS NULL))
                """,
                (key, user_id, agent_name, agent_name),
            )
            existing = cursor.fetchone()

            if existing:
                # Update
                conn.execute(
                    """
                    UPDATE memories
                    SET value = ?, updated_at = ?, metadata = ?
                    WHERE id = ?
                    """,
                    (value_json, datetime.now(), metadata_json, existing[0]),
                )
            else:
                # Insert
                conn.execute(
                    """
                    INSERT INTO memories (key, value, user_id, agent_name, metadata)
                    VALUES (?, ?, ?, ?, ?)
                    """,
                    (key, value_json, user_id, agent_name, metadata_json),
                )

    def recall(
        self,
        key: str,
        user_id: str,
        agent_name: Optional[str] = None,
        track_access: bool = False,
        include_metadata: bool = False,
    ) -> Optional[Any]:
        """Retrieve persistent memory.

        Args:
            key: Memory key
            user_id: User identifier (memory owner)
            agent_name: Optional agent name for scoping
            track_access: If True, record access for frequency tracking
            include_metadata: If True, return tuple of (value, metadata)

        Returns:
            Stored value or tuple of (value, metadata) if include_metadata is True.
        """
        if self._use_sqlalchemy and self._backend:
            # Use SQLAlchemy backend
            return self._backend.recall(key, user_id, agent_name, track_access, include_metadata)

        # Legacy sqlite3 implementation
        with sqlite3.connect(self.db_path) as conn:
            cursor = conn.execute(
                """
                SELECT value, metadata, agent_name
                FROM memories
                WHERE key = ? AND user_id = ?
                  AND (agent_name = ? OR agent_name IS NULL)
                ORDER BY CASE
                    WHEN agent_name = ? THEN 0
                    WHEN agent_name IS NULL THEN 1
                    ELSE 2
                END,
                updated_at DESC
                LIMIT 1
                """,
                (key, user_id, agent_name, agent_name),
            )

            row = cursor.fetchone()
            if row:
                value_json, metadata_json, row_agent_name = row
                value = json.loads(value_json)
                metadata = json.loads(metadata_json) if metadata_json else None

                # Track access if requested
                if track_access:
                    self.record_access(key, user_id, row_agent_name)

                if include_metadata:
                    return value, metadata
                return value

        if include_metadata:
            return None
        return None

    def record_access(
        self, key: str, user_id: str, agent_name: Optional[str] = None
    ) -> None:
        """Record memory access for frequency tracking.

        Updates access_count and last_accessed_at for the specified memory.
        Used by RecallScorer for multi-dimensional recall scoring.

        Args:
            key: Memory key
            user_id: User identifier (memory owner)
            agent_name: Optional agent name for scoping

        Note:
            This is called automatically by recall() when track_access=True.
        """
        if self._use_sqlalchemy and self._backend:
            # Use SQLAlchemy backend
            self._backend.record_access(key, user_id, agent_name)
            return

        # Legacy sqlite3 implementation
        with sqlite3.connect(self.db_path) as conn:
            conn.execute(
                """
                UPDATE memories
                SET access_count = COALESCE(access_count, 0) + 1,
                    last_accessed_at = ?
                WHERE key = ? AND user_id = ?
                  AND (agent_name = ? OR (agent_name IS NULL AND ? IS NULL))
                """,
                (datetime.now().isoformat(), key, user_id, agent_name, agent_name),
            )

    def search(
        self,
        query: str,
        user_id: str,
        agent_name: Optional[str] = None,
        limit: int = 10,
    ) -> list[dict[str, Any]]:
        """Search memories by key pattern.

        Args:
            query: Search pattern (SQL LIKE pattern)
            user_id: User identifier (filter by owner)
            agent_name: Optional agent name filter
            limit: Maximum results

        Returns:
            List of memory dictionaries with access tracking info
        """
<<<<<<< HEAD
        # Use SQLAlchemy backend if enabled
        if self._use_sqlalchemy and self._backend:
=======
        if self._use_sqlalchemy and self._backend:
            # Use SQLAlchemy backend
>>>>>>> 231d6f34
            return self._backend.search(query, user_id, agent_name, limit)

        # Legacy sqlite3 implementation
        with sqlite3.connect(self.db_path) as conn:
            cursor = conn.execute(
                """
                SELECT key, value, created_at, updated_at, metadata,
                       access_count, last_accessed_at, user_id, agent_name
                FROM memories
                WHERE key LIKE ? AND user_id = ?
                  AND (agent_name = ? OR (agent_name IS NULL AND ? IS NULL))
                ORDER BY updated_at DESC
                LIMIT ?
                """,
                (f"%{query}%", user_id, agent_name, agent_name, limit),
            )

            results = []
            for row in cursor.fetchall():
                results.append(
                    {
                        "key": row[0],
                        "value": json.loads(row[1]),
                        "created_at": row[2],
                        "updated_at": row[3],
                        "metadata": json.loads(row[4]) if row[4] else None,
                        "access_count": row[5] if row[5] is not None else 0,
                        "last_accessed_at": row[6],
                        "user_id": row[7],
                        "agent_name": row[8],
                    }
                )

            return results

    def fetch_all(
        self,
        user_id: str,
        agent_name: Optional[str] = None,
        limit: Optional[int] = None,
    ) -> list[dict[str, Any]]:
        """Fetch all memories for a user (optionally scoped by agent).

        Args:
            user_id: User identifier (memory owner)
            agent_name: Optional agent name filter
            limit: Optional maximum number of results to return

        Returns:
            List of memory dictionaries ordered by updated_at descending
        """
        # Use backend if available (SQLAlchemy mode)
        if self._use_sqlalchemy and self._backend:
            return self._backend.fetch_all(user_id, agent_name, limit)

        # Legacy sqlite3 mode
        query_parts = [
            "SELECT key, value, created_at, updated_at, metadata,",
            "       access_count, last_accessed_at, user_id, agent_name",
            "FROM memories",
        ]
        params: list[Any] = []

        # Filter by user_id if provided (empty string means all users)
        if user_id:
            query_parts.append("WHERE user_id = ?")
            params.append(user_id)

            if agent_name is not None:
                # Include both agent-scoped AND global (agent_name IS NULL) memories
                query_parts.append("  AND (agent_name = ? OR agent_name IS NULL)")
                params.append(agent_name)
        elif agent_name is not None:
            # No user_id filter, but filter by agent_name
            query_parts.append("WHERE (agent_name = ? OR agent_name IS NULL)")
            params.append(agent_name)

        query_parts.append("ORDER BY updated_at DESC")
        if limit is not None:
            query_parts.append("LIMIT ?")
            params.append(limit)

        sql = "\n".join(query_parts)

        with sqlite3.connect(self.db_path) as conn:
            cursor = conn.execute(sql, tuple(params))

            results: list[dict[str, Any]] = []
            for row in cursor.fetchall():
                results.append(
                    {
                        "key": row[0],
                        "value": json.loads(row[1]),
                        "created_at": row[2],
                        "updated_at": row[3],
                        "metadata": json.loads(row[4]) if row[4] else None,
                        "access_count": row[5] if row[5] is not None else 0,
                        "last_accessed_at": row[6],
                        "user_id": row[7],
                        "agent_name": row[8],
                    }
                )

            return results

    def forget(self, key: str, user_id: str, agent_name: Optional[str] = None) -> None:
        """Delete memory.

        Args:
            key: Memory key to delete
            user_id: User identifier (memory owner)
            agent_name: Optional agent name for scoping
        """
        if self._use_sqlalchemy and self._backend:
            # Use SQLAlchemy backend
            self._backend.delete(key, user_id, agent_name)
            return

        # Legacy sqlite3 implementation
        with sqlite3.connect(self.db_path) as conn:
            if agent_name:
                conn.execute(
                    """DELETE FROM memories
                       WHERE key = ? AND user_id = ? AND agent_name = ?""",
                    (key, user_id, agent_name),
                )
            else:
                conn.execute(
                    "DELETE FROM memories WHERE key = ? AND user_id = ?",
                    (key, user_id),
                )

    def prune(
        self,
        older_than_days: int = 90,
        user_id: Optional[str] = None,
        agent_name: Optional[str] = None,
    ) -> int:
        """Remove old memories.

        Args:
            older_than_days: Delete memories older than this many days
            user_id: Optional user identifier filter (None = all users)
            agent_name: Optional agent name filter

        Returns:
            Number of deleted memories
        """
        with sqlite3.connect(self.db_path) as conn:
            if user_id and agent_name:
                cursor = conn.execute(
                    """
                    DELETE FROM memories
                    WHERE updated_at < datetime('now', '-' || ? || ' days')
                    AND user_id = ? AND agent_name = ?
                    """,
                    (older_than_days, user_id, agent_name),
                )
            elif user_id:
                cursor = conn.execute(
                    """
                    DELETE FROM memories
                    WHERE updated_at < datetime('now', '-' || ? || ' days')
                    AND user_id = ?
                    """,
                    (older_than_days, user_id),
                )
            elif agent_name:
                cursor = conn.execute(
                    """
                    DELETE FROM memories
                    WHERE updated_at < datetime('now', '-' || ? || ' days')
                    AND agent_name = ?
                    """,
                    (older_than_days, agent_name),
                )
            else:
                cursor = conn.execute(
                    """
                    DELETE FROM memories
                    WHERE updated_at < datetime('now', '-' || ? || ' days')
                    """,
                    (older_than_days,),
                )
            return cursor.rowcount

    def count(
        self, user_id: Optional[str] = None, agent_name: Optional[str] = None
    ) -> int:
        """Count stored memories.

        Args:
            user_id: Optional user identifier filter (None = all users)
            agent_name: Optional agent name filter

        Returns:
            Number of memories
        """
        # Use SQLAlchemy backend if available
        if self._use_sqlalchemy and self._backend:
            return self._backend.count(user_id, agent_name)

        # Fallback to direct SQLite access
        with sqlite3.connect(self.db_path) as conn:
            if user_id and agent_name:
                cursor = conn.execute(
                    """SELECT COUNT(*) FROM memories
                       WHERE user_id = ? AND agent_name = ?""",
                    (user_id, agent_name),
                )
            elif user_id:
                cursor = conn.execute(
                    "SELECT COUNT(*) FROM memories WHERE user_id = ?", (user_id,)
                )
            elif agent_name:
                cursor = conn.execute(
                    "SELECT COUNT(*) FROM memories WHERE agent_name = ?",
                    (agent_name,),
                )
            else:
                cursor = conn.execute("SELECT COUNT(*) FROM memories")

            return cursor.fetchone()[0]

    def __repr__(self) -> str:
        """String representation."""
        return f"PersistentMemory(db={self.db_path}, count={self.count()})"<|MERGE_RESOLUTION|>--- conflicted
+++ resolved
@@ -330,13 +330,8 @@
         Returns:
             List of memory dictionaries with access tracking info
         """
-<<<<<<< HEAD
         # Use SQLAlchemy backend if enabled
         if self._use_sqlalchemy and self._backend:
-=======
-        if self._use_sqlalchemy and self._backend:
-            # Use SQLAlchemy backend
->>>>>>> 231d6f34
             return self._backend.search(query, user_id, agent_name, limit)
 
         # Legacy sqlite3 implementation
