--- conflicted
+++ resolved
@@ -20,28 +20,20 @@
     Uses Okapi BM25 algorithm for keyword-based ranking without external dependencies.
     """
 
-<<<<<<< HEAD
-    def __init__(self, k1: float = 1.2, b: float = 0.4):
-=======
     def __init__(
         self,
         k1: float = 1.2,
         b: float = 0.4,
         config: "BM25Config | None" = None,
     ):
->>>>>>> 89f85d07
         """Initialize BM25 search.
 
         Args:
             k1: Term frequency saturation parameter (default: 1.2, optimized for short texts)
-<<<<<<< HEAD
-            b: Length normalization parameter (default: 0.4, reduced for memory entries)
-=======
                 Ignored if config is provided
             b: Length normalization parameter (default: 0.4, reduced for memory entries)
                 Ignored if config is provided
             config: BM25Config instance (recommended, overrides k1/b if provided)
->>>>>>> 89f85d07
         """
         # Use config if provided, otherwise fall back to parameters
         if config is not None:
