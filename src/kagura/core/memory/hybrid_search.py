--- conflicted
+++ resolved
@@ -21,11 +21,7 @@
 """
 
 import math
-<<<<<<< HEAD
-from datetime import datetime
-=======
 from datetime import datetime, timezone
->>>>>>> 89f85d07
 from typing import Any
 
 
@@ -190,12 +186,8 @@
 
     Args:
         results: Search results with 'score' and 'created_at' fields
-<<<<<<< HEAD
-        decay_days: Half-life for time decay (default: 30.0 days)
-=======
         decay_days: Time constant for exponential decay (default: 30.0 days)
             At decay_days, memories decay by ~63% (1 - 1/e), not 50%
->>>>>>> 89f85d07
 
     Returns:
         Results with time-decayed scores, re-sorted by new scores
@@ -215,11 +207,7 @@
         - Higher decay_days = weaker recency bias
         - If 'created_at' is missing, assumes current time (no decay)
     """
-<<<<<<< HEAD
-    now = datetime.now()
-=======
     now = datetime.now(timezone.utc)
->>>>>>> 89f85d07
     decayed_results = []
 
     for result in results:
@@ -248,9 +236,6 @@
         decay_factor = math.exp(-days_old / decay_days)
 
         # Get original score (try multiple field names)
-<<<<<<< HEAD
-        original_score = result.get("score", 0.0) or result.get("rrf_score", 0.0)
-=======
         # Use explicit None checking to handle score=0.0 correctly
         score = result.get("score")
         if score is not None:
@@ -258,7 +243,6 @@
         else:
             rrf_score = result.get("rrf_score")
             original_score = rrf_score if rrf_score is not None else 0.0
->>>>>>> 89f85d07
 
         # Apply decay
         result_copy["score"] = original_score * decay_factor
