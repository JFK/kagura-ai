--- conflicted
+++ resolved
@@ -165,95 +165,5 @@
     console.print()
 
 
-<<<<<<< HEAD
-@click.group(name="telemetry")
-def telemetry_group() -> None:
-    """Telemetry and usage analysis commands."""
-    pass
-
-
-@telemetry_group.command(name="tools")
-@click.option(
-    "--since",
-    default="30d",
-    help="Time range (7d, 30d, 90d, all)",
-)
-@click.option(
-    "--threshold",
-    default=0.1,
-    type=float,
-    help="Usage threshold for deprecation warnings (default: 0.1%)",
-)
-@click.option(
-    "--export",
-    type=click.Path(),
-    default=None,
-    help="Export to CSV/JSON file",
-)
-def tools_command(since: str, threshold: float, export: str | None) -> None:
-    """Analyze MCP tool usage patterns.
-
-    Shows which tools are used most/least frequently to inform optimization
-    and deprecation decisions.
-
-    Examples:
-        # Analyze last 30 days
-        kagura telemetry tools
-
-        # Analyze last 7 days
-        kagura telemetry tools --since 7d
-
-        # Export to CSV
-        kagura telemetry tools --export usage.csv
-    """
-    import json
-
-    # Parse time range
-    if since == "all":
-        days = 999999
-    else:
-        days = int(since.replace("d", ""))
-
-    # Run analysis
-    analysis = analyze_tool_usage(days=days, threshold_percent=threshold)
-
-    # Display results
-    display_analysis(analysis)
-
-    # Export if requested
-    if export and "error" not in analysis:
-        import csv
-
-        if export.endswith(".csv"):
-            # Export to CSV
-            with open(export, "w", newline="") as f:
-                writer = csv.DictWriter(
-                    f,
-                    fieldnames=[
-                        "name",
-                        "calls",
-                        "percentage",
-                        "success",
-                        "errors",
-                        "success_rate",
-                        "avg_duration",
-                    ],
-                )
-                writer.writeheader()
-                writer.writerows(analysis["tool_stats"])
-
-            console.print(f"\n[green]✓ Exported to {export}[/green]")
-
-        elif export.endswith(".json"):
-            # Export to JSON
-            with open(export, "w") as f:
-                json.dump(analysis, f, indent=2)
-
-            console.print(f"\n[green]✓ Exported to {export}[/green]")
-
-        else:
-            console.print("\n[red]✗ Unsupported format. Use .csv or .json[/red]")
-=======
 # Note: telemetry CLI group removed in v4.1.1 (Issue #555)
-# Use 'kagura mcp telemetry' commands instead
->>>>>>> 4d0716be
+# Use 'kagura mcp telemetry' commands instead