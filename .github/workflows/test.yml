# File: .github/workflows/test.yml
# Unit and functional tests workflow
# Runs on: pull requests, pushes to main
# Note: Integration tests are in integration_tests.yml

name: Run tests

on:
  workflow_call: {}
  workflow_dispatch: {}
  push:
    branches:
      - main
    paths:
      - 'src/**'
      - 'tests/**'
      - 'pyproject.toml'
  pull_request:
    paths:
      - 'src/**'
      - 'tests/**'
      - 'pyproject.toml'

jobs:
  test:
    name: Run tests
    runs-on: ubuntu-latest
    timeout-minutes: 10

    steps:
      - name: Checkout
        uses: actions/checkout@v4
        with:
          fetch-depth: 0

      - name: Set up Python
        uses: actions/setup-python@v5
        with:
          python-version-file: ".python-version"

      - name: Install uv
        uses: astral-sh/setup-uv@v3

      - name: Setup caching
        uses: actions/cache@v3
        with:
          path: |
            ~/.cache/uv
            ~/.cache/pip
          key: ${{ runner.os }}-python-${{ hashFiles('**/pyproject.toml') }}
          restore-keys: |
            ${{ runner.os }}-python-

      - name: Install dependencies
        env:
          UV_HTTP_TIMEOUT: 60
        run: |
          uv sync --frozen --all-extras

      # Temporarily skip type checking due to CI timeout issues
      # - name: Run type checking
      #   run: uv run pyright src/kagura/
<<<<<<< HEAD
      #   timeout-minutes: 2
=======
      #   timeout-minutes: 5
>>>>>>> df2ee0ac

      - name: Run linting
        run: uv run ruff check src/kagura/
        timeout-minutes: 1

      - name: Run tests with coverage
        run: uv run pytest -m "not integration" --ignore=tests/integration --cov=src/kagura --cov-report=xml --cov-report=term --tb=short -v
        timeout-minutes: 5

      - name: Upload coverage to Codecov
        uses: codecov/codecov-action@v3
        with:
          file: ./coverage.xml
          fail_ci_if_error: false<|MERGE_RESOLUTION|>--- conflicted
+++ resolved
@@ -60,11 +60,7 @@
       # Temporarily skip type checking due to CI timeout issues
       # - name: Run type checking
       #   run: uv run pyright src/kagura/
-<<<<<<< HEAD
-      #   timeout-minutes: 2
-=======
       #   timeout-minutes: 5
->>>>>>> df2ee0ac
 
       - name: Run linting
         run: uv run ruff check src/kagura/
