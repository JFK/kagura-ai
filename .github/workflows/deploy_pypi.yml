--- conflicted
+++ resolved
@@ -85,32 +85,6 @@
       id-token: write  # REQUIRED for Trusted Publisher (OIDC)
       contents: read
 
-<<<<<<< HEAD
-  # Commented out: PyPI publishing is now done manually via local twine
-  # This ensures package name normalization and proper sdist generation
-  #
-  # To publish manually:
-  #   1. git checkout main && git pull
-  #   2. rm -rf dist/ && python -m build
-  #   3. ls dist/  # Verify: kagura_ai-X.Y.Z-py3-none-any.whl, kagura_ai-X.Y.Z.tar.gz
-  #   4. python -m twine upload dist/*
-  #
-  publish-to-pypi:
-    needs: [release-build]
-    runs-on: ubuntu-latest
-    environment: pypi
-    permissions:
-      id-token: write  # IMPORTANT: mandatory for trusted publishing
-    steps:
-      - name: Download artifacts
-        uses: actions/download-artifact@v4
-        with:
-          name: release-dists
-          path: dist/
-
-      - name: Publish to PyPI
-        uses: pypa/gh-action-pypi-publish@release/v1
-=======
     steps:
       - name: Download distribution
         uses: actions/download-artifact@v4
@@ -178,5 +152,4 @@
         env:
           GITHUB_TOKEN: ${{ secrets.GITHUB_TOKEN }}
         run: |
-          gh release upload ${{ github.event.release.tag_name }} dist/* --clobber
->>>>>>> 89f85d07
+          gh release upload ${{ github.event.release.tag_name }} dist/* --clobber