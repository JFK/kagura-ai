--- conflicted
+++ resolved
@@ -1,11 +1,6 @@
 [project]
-<<<<<<< HEAD
-name = "kagura-ai"
-version = "4.0.0"
-=======
 name = "kagura_ai"
 version = "4.0.10"
->>>>>>> 6f0cf6c8
 description = "Universal AI Memory Platform - MCP-native context management for all AI agents"
 authors = [
     { name = "JFK", email = "fumikazu.kiyota@gmail.com" }
