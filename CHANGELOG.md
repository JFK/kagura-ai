--- conflicted
+++ resolved
@@ -7,9 +7,6 @@
 
 ---
 
-<<<<<<< HEAD
-## [4.0.0] - 2025-10-29
-=======
 ## [4.0.10] - 2025-11-04
 
 ### ✨ Added
@@ -478,7 +475,6 @@
   - **Data Models**: 6 Pydantic models (FileChangeRecord, ErrorRecord, DesignDecision, CodingSession, CodingPattern, ProjectContext)
   - **Testing**: 43 tests (models, MCP tools, E2E, dependency analysis)
   - **Documentation**: Complete user guide + technical design document
->>>>>>> 6f0cf6c8
 
 ### 🔒 Security
 
