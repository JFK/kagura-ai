--- conflicted
+++ resolved
@@ -7,12 +7,6 @@
 
 ---
 
-<<<<<<< HEAD
-## [4.0.11] - 2025-11-04
-
-### ✨ Added
-
-=======
 ## [Unreleased]
 
 ### ✨ Added
@@ -69,7 +63,6 @@
   - **Note**: Intel Mac (x86_64) users must use Python 3.11 or 3.12 for AI features
   - **Core features** (MCP, CLI, API) work with Python 3.13 on all platforms
 
->>>>>>> 89f85d07
 #### RAG Performance Improvements (#525 - Quick Wins)
 - **Time-decay boosting**: Recent memories automatically ranked higher
   - `apply_time_decay()` function in `hybrid_search.py`
@@ -82,31 +75,11 @@
 ### 🔧 Changed
 
 #### RAG Defaults (#525)
-<<<<<<< HEAD
-- **Reranking enabled by default** (was disabled!)
-  - `RerankConfig.enabled` changed from `False` to `True`
-  - Expected impact: +10-15% precision improvement out-of-the-box
-  - Latency: +50-100ms (acceptable for MCP)
-  - Model: `cross-encoder/ms-marco-MiniLM-L-6-v2`
-=======
->>>>>>> 89f85d07
 - **BM25 parameters optimized** for short texts
   - k1: 1.5 → 1.2 (reduced term frequency saturation)
   - b: 0.75 → 0.4 (reduced length normalization)
   - Expected impact: +2-5% precision improvement
   - Rationale: Memory entries are typically short (< 100 words)
-<<<<<<< HEAD
-
-### 📈 Performance
-
-**Total Expected Improvement**: +15-27% RAG precision
-- Reranking: +10-15%
-- BM25 optimization: +2-5%
-- Time-decay: +3-7%
-
-**Latency Impact**: +50-100ms (reranking only, one-time model download)
-
-=======
   - Note: Reranking remains disabled by default for offline compatibility
 
 ### 📈 Performance
@@ -115,7 +88,6 @@
 - BM25 optimization: +2-5%
 - Time-decay: +3-7%
 
->>>>>>> 89f85d07
 ### 📝 Documentation
 
 - Updated CHANGELOG for v4.0.11
