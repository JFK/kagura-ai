"""OAuth2 Integration Tests

These tests require actual Google OAuth2 credentials and are skipped in CI.

Prerequisites:
    1. Google Cloud Project with Generative Language API enabled
    2. OAuth 2.0 Client ID (Desktop application)
    3. client_secrets.json saved to ~/.kagura/

Run with:
    pytest -m integration tests/integration/test_oauth2_integration.py -v
"""

from pathlib import Path

import pytest


def has_oauth_credentials() -> bool:
    """Check if OAuth2 credentials are available for testing"""
    client_secrets = Path.home() / ".kagura" / "client_secrets.json"
    return client_secrets.exists()


@pytest.mark.integration
@pytest.mark.skipif(
    not has_oauth_credentials(),
    reason="OAuth2 credentials not available (client_secrets.json missing)",
)
class TestOAuth2Integration:
    """Integration tests for OAuth2 authentication with real Google API"""

    def test_oauth2_manager_initialization(self):
        """Test OAuth2Manager initializes correctly"""
        from kagura.auth import OAuth2Manager

        auth = OAuth2Manager(provider="google")

        assert auth.provider == "google"
        assert auth.config_dir.exists()
        # XDG-compliant directory
        assert auth.config_dir == Path.home() / ".config" / "kagura"

    def test_client_secrets_exists(self):
        """Test client_secrets.json exists and is readable"""
<<<<<<< HEAD
        import pytest

        # XDG-compliant directory
        client_secrets = Path.home() / ".config" / "kagura" / "client_secrets.json"

=======
        # XDG-compliant directory
        client_secrets = Path.home() / ".config" / "kagura" / "client_secrets.json"

>>>>>>> 6f0cf6c8
        if not client_secrets.exists():
            pytest.skip(
                "client_secrets.json not found. "
                "This is optional for OAuth2 features."
            )

        # Check file is readable
        import json

        with open(client_secrets) as f:
            data = json.load(f)

        # Verify it's an OAuth client secrets file or service account
        assert (
            "installed" in data or "web" in data or "type" in data
        ), "Invalid client_secrets.json format"

    def test_authentication_status(self):
        """Test authentication status check"""
        from kagura.auth import OAuth2Manager

        auth = OAuth2Manager(provider="google")

        # Just check that is_authenticated() returns a boolean
        is_authenticated = auth.is_authenticated()
        assert isinstance(is_authenticated, bool)

        if is_authenticated:
            # If authenticated, we should be able to get credentials
            creds = auth.get_credentials()
            assert creds is not None
            assert hasattr(creds, "token")

    def test_get_token_when_authenticated(self):
        """Test token retrieval when authenticated"""
        from kagura.auth import OAuth2Manager

        auth = OAuth2Manager(provider="google")

        if not auth.is_authenticated():
            pytest.skip("Not authenticated. Run: kagura auth login --provider google")

        # Should not raise
        token = auth.get_token()

        assert token is not None
        assert isinstance(token, str)
        assert len(token) > 0

    def test_credentials_encryption(self):
        """Test that credentials are encrypted on disk"""
        from kagura.auth import OAuth2Manager

        auth = OAuth2Manager(provider="google")

        if not auth.is_authenticated():
            pytest.skip("Not authenticated. Run: kagura auth login --provider google")

        # Credentials file should exist
        assert auth.creds_file.exists()

        # File should be encrypted (not readable as JSON)
        import json

        with open(auth.creds_file, "rb") as f:
            content = f.read()

        # Should not be valid JSON (because it's encrypted)
        with pytest.raises((json.JSONDecodeError, UnicodeDecodeError)):
            json.loads(content)

        # But encryption key should exist
        assert auth.key_file.exists()

    def test_file_permissions(self):
        """Test that credential files have correct permissions"""
        from kagura.auth import OAuth2Manager

        auth = OAuth2Manager(provider="google")

        if not auth.is_authenticated():
            pytest.skip("Not authenticated. Run: kagura auth login --provider google")

        import os
        import stat

        # Check credentials file permissions (should be 0600)
        creds_stat = os.stat(auth.creds_file)
        creds_perms = stat.S_IMODE(creds_stat.st_mode)
        assert creds_perms == 0o600, (
            f"Credentials file has wrong permissions: {oct(creds_perms)} "
            f"(expected 0o600)"
        )

        # Check key file permissions (should be 0600)
        key_stat = os.stat(auth.key_file)
        key_perms = stat.S_IMODE(key_stat.st_mode)
        assert key_perms == 0o600, (
            f"Key file has wrong permissions: {oct(key_perms)} " f"(expected 0o600)"
        )


@pytest.mark.integration
@pytest.mark.skipif(
    not has_oauth_credentials(), reason="OAuth2 credentials not available"
)
@pytest.mark.asyncio
class TestLLMOAuth2Integration:
    """Integration tests for LLM calls with OAuth2"""

    async def test_call_llm_with_oauth2(self):
        """Test actual LLM call using OAuth2 authentication"""
        from kagura.auth import OAuth2Manager
        from kagura.core.llm import LLMConfig, call_llm

        # Check authentication
        auth = OAuth2Manager(provider="google")
        if not auth.is_authenticated():
            pytest.skip("Not authenticated. Run: kagura auth login --provider google")

        # Create OAuth2 config
        config = LLMConfig(
            model="gemini/gemini-1.5-flash",
            auth_type="oauth2",
            oauth_provider="google",
            temperature=0.7,
            max_tokens=50,
        )

        # Call LLM
        response = await call_llm("What is 2+2? Answer in one word.", config)

        # Verify response
        assert response is not None
        assert isinstance(response, str)
        assert len(response) > 0

        # Response should mention "4" or "four" (case insensitive)
        assert (
            "4" in response or "four" in response.lower()
        ), f"Expected response to mention '4' or 'four', got: {response}"

    async def test_oauth2_token_used_in_llm_call(self, monkeypatch):
        """Test that OAuth2 token is actually used in LLM call"""
        from unittest.mock import MagicMock, patch

        from kagura.auth import OAuth2Manager
        from kagura.core.llm import LLMConfig, call_llm

        # Check authentication
        auth = OAuth2Manager(provider="google")
        if not auth.is_authenticated():
            pytest.skip("Not authenticated. Run: kagura auth login --provider google")

        # Get real token
        real_token = auth.get_token()

        # Mock litellm to capture the API key used
        captured_kwargs = {}

        async def mock_acompletion(*args, **kwargs):
            captured_kwargs.update(kwargs)
            # Return mock response
            mock_response = MagicMock()
            mock_response.choices = [MagicMock()]
            mock_response.choices[0].message.content = "Four"
            mock_response.choices[0].message.tool_calls = None
            return mock_response

        with patch("kagura.core.llm.litellm.acompletion", side_effect=mock_acompletion):
            config = LLMConfig(
                model="gemini/gemini-1.5-flash",
                auth_type="oauth2",
                oauth_provider="google",
            )

            await call_llm("What is 2+2?", config)

        # Verify OAuth2 token was used
        assert "api_key" in captured_kwargs
        assert captured_kwargs["api_key"] == real_token


# Note: Login/Logout tests are not included because they require
# interactive browser authentication and would interfere with CI.
# Use scripts/test_oauth2.py for manual testing of login/logout.<|MERGE_RESOLUTION|>--- conflicted
+++ resolved
@@ -43,17 +43,9 @@
 
     def test_client_secrets_exists(self):
         """Test client_secrets.json exists and is readable"""
-<<<<<<< HEAD
-        import pytest
-
         # XDG-compliant directory
         client_secrets = Path.home() / ".config" / "kagura" / "client_secrets.json"
 
-=======
-        # XDG-compliant directory
-        client_secrets = Path.home() / ".config" / "kagura" / "client_secrets.json"
-
->>>>>>> 6f0cf6c8
         if not client_secrets.exists():
             pytest.skip(
                 "client_secrets.json not found. "
