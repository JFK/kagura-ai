--- conflicted
+++ resolved
@@ -206,24 +206,6 @@
             </div>
             <div className="flex-1">
               <h3 className="mb-2 text-lg font-semibold text-gray-900">
-<<<<<<< HEAD
-                Remote MCP Setup Guide
-              </h3>
-              <p className="mb-4 text-sm text-gray-700">
-                Connect Claude Code to your Kagura Memory Cloud via Remote MCP protocol over HTTPS.
-              </p>
-
-              <div className="space-y-3 text-sm">
-                <div>
-                  <p className="mb-1 font-semibold text-gray-900">1. Copy your MCP endpoint:</p>
-                  <code className="block rounded-lg bg-gray-900 px-3 py-2 font-mono text-xs text-green-400">
-                    https://memory.kagura-ai.com/mcp/sse
-                  </code>
-                </div>
-
-                <div>
-                  <p className="mb-1 font-semibold text-gray-900">2. Add to Claude Code config:</p>
-=======
                 MCP Setup Guide
               </h3>
               <p className="mb-4 text-sm text-gray-700">
@@ -239,36 +221,21 @@
                   <p className="mb-3 text-xs text-gray-600">
                     Run Kagura locally on your machine. Fastest and most secure.
                   </p>
->>>>>>> c4ae3e0c
                   <pre className="overflow-x-auto rounded-lg bg-gray-900 px-3 py-2 font-mono text-xs text-green-400">
 {`{
   "mcpServers": {
     "kagura": {
-<<<<<<< HEAD
-      "command": "npx",
-      "args": [
-        "-y",
-        "@modelcontextprotocol/server-everything@latest"
-      ],
-      "env": {
-        "KAGURA_MCP_URL": "https://memory.kagura-ai.com/mcp/sse",
-        "KAGURA_API_KEY": "${apiKeys[0].key_prefix}..."
-=======
       "type": "stdio",
       "command": "/path/to/.venv/bin/kagura",
       "args": ["mcp", "serve"],
       "env": {
         "KAGURA_MCP_CATEGORIES": "memory,coding"
->>>>>>> c4ae3e0c
       }
     }
   }
 }`}
                   </pre>
                   <p className="mt-2 text-xs text-gray-600">
-<<<<<<< HEAD
-                    💡 Replace <code className="rounded bg-gray-200 px-1 py-0.5">{apiKeys[0].key_prefix}...</code> with your full API key from the creation dialog
-=======
                     💡 Replace <code className="rounded bg-gray-200 px-1 py-0.5">/path/to/.venv/bin/kagura</code> with your actual Kagura installation path
                   </p>
                 </div>
@@ -296,9 +263,9 @@
                   </pre>
                   <p className="mt-2 text-xs text-gray-600">
                     💡 Replace <code className="rounded bg-gray-200 px-1 py-0.5">{apiKeys[0].key_prefix}...</code> with your full API key from above
->>>>>>> c4ae3e0c
                   </p>
                 </div>
+
 
                 <div className="flex gap-2 pt-2">
                   <Button
