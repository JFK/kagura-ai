--- conflicted
+++ resolved
@@ -200,12 +200,6 @@
         </Alert>
       )}
 
-<<<<<<< HEAD
-      {/* Remote MCP Setup Guide - Only show after API key is created */}
-      {apiKeys.length > 0 && (
-        <div className="rounded-2xl border-2 border-brand-green-200 bg-gradient-to-br from-brand-green-50 to-emerald-50 p-6">
-          <div className="flex items-start gap-4">
-=======
       {/* Remote MCP Setup Guide - Collapsible, only show after API key is created */}
       {apiKeys.length > 0 && (
         <div className="rounded-2xl border-2 border-brand-green-200 bg-gradient-to-br from-brand-green-50 to-emerald-50">
@@ -214,21 +208,10 @@
             onClick={() => setSetupGuideOpen(!setupGuideOpen)}
             className="w-full p-6 flex items-start gap-4 hover:bg-brand-green-100/50 transition-colors rounded-t-2xl text-left"
           >
->>>>>>> 2429d5f3
             <div className="flex-shrink-0 rounded-lg bg-brand-green-600 p-3 text-white">
               <AlertCircle className="h-6 w-6" />
             </div>
             <div className="flex-1">
-<<<<<<< HEAD
-              <h3 className="mb-2 text-lg font-semibold text-gray-900">
-                Remote MCP Setup Guide
-              </h3>
-              <p className="mb-4 text-sm text-gray-700">
-                Connect Claude Code to Kagura Memory Cloud via Remote MCP over HTTPS.
-              </p>
-
-              <div className="space-y-3 text-sm">
-=======
               <div className="flex items-center justify-between">
                 <h3 className="text-lg font-semibold text-gray-900">
                   Remote MCP Setup Guide
@@ -249,7 +232,6 @@
           {setupGuideOpen && (
             <div className="px-6 pb-6 border-t border-brand-green-200">
               <div className="pt-4 space-y-3 text-sm">
->>>>>>> 2429d5f3
                 <div>
                   <p className="mb-1 font-semibold text-gray-900">Add to Claude Code MCP settings:</p>
                   <pre className="overflow-x-auto rounded-lg bg-gray-900 px-3 py-2 font-mono text-xs text-green-400">
